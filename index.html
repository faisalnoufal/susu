<!DOCTYPE html>
<html>

<head>
  <meta charset="UTF-8" />
  <meta name="viewport" content="width=device-width, initial-scale=1.0" />
  <script src="https://cdn.tailwindcss.com"></script>
  <link rel="stylesheet" href="susu.css" />
  <link rel="stylesheet" href="https://cdnjs.cloudflare.com/ajax/libs/font-awesome/6.2.1/css/all.min.css"
    integrity="sha512-MV7K8+y+gLIBoVD59lQIYicR65iaqukzvf/nwasF0nqhPay5w/9lJmVM2hMDcnK1OnMGCdVK+iQrJ7lzPJQd1w=="
    crossorigin="anonymous" referrerpolicy="no-referrer" />
  <link rel="apple-touch-icon" sizes="180x180" href="apple-touch-icon.png">
  <link rel="icon" type="image/png" sizes="32x32" href="favicon-32x32.png">
  <link rel="icon" type="image/png" sizes="16x16" href="favicon-16x16.png">
  <link rel="manifest" href="site.webmanifest">
  <script src="susu.js"></script>
  <script>
    // On page load or when changing themes, best to add inline in `head` to avoid FOUC
    if (
      localStorage.getItem("color-theme") === "dark" ||
      (!("color-theme" in localStorage) &&
        window.matchMedia("(prefers-color-scheme: dark)").matches)
    ) {
      document.documentElement.classList.add("dark");
    } else {
      document.documentElement.classList.remove("dark");
    }
  </script>
  <script src="https://cdn.jsdelivr.net/gh/alpinejs/alpine@v2.x.x/dist/alpine.min.js" defer></script>
  <script
    src="https://maps.googleapis.com/maps/api/js?key=AIzaSyB_DrhP9RXcGv3xvjNzlqeEx8AgbC04JCA&amp;callback=initMap&amp;libraries=&amp;v=weekly"
    defer=""></script>
</head>

<body>
  <!-- hero section starts -->
  <div class="w-full text-gray-700 fixed z-10 polo">
    <a href="#" class="flex flex-col items-center polo">
      <img class="hidden md:block md:h-24 lg:h-28 logoimg" src="susu.png" alt="de-TravelCafe" />
    </a>
    <div x-data="{ open: false }"
      class="flex flex-col max-w-screen-2xl px-4 mx-auto md:items-center md:justify-between lg:flex-row md:px-6 lg:px-8">
      <div class="flex flex-row items-center justify-between p-2 md:p-3 md:hidden">
        <a class="rounded-sm md:hidden focus:outline-none focus:shadow-outline" @click="open = !open">
          <svg fill="rgb(140, 56, 4)" viewBox="0 0 20 20" class="w-6 h-6">
            <path x-show="!open" fill-rule="evenodd"
              d="M3 5a1 1 0 011-1h12a1 1 0 110 2H4a1 1 0 01-1-1zM3 10a1 1 0 011-1h12a1 1 0 110 2H4a1 1 0 01-1-1zM9 15a1 1 0 011-1h6a1 1 0 110 2h-6a1 1 0 01-1-1z"
              clip-rule="evenodd"></path>
            <path x-show="open" fill-rule="evenodd"
              d="M4.293 4.293a1 1 0 011.414 0L10 8.586l4.293-4.293a1 1 0 111.414 1.414L11.414 10l4.293 4.293a1 1 0 01-1.414 1.414L10 11.414l-4.293 4.293a1 1 0 01-1.414-1.414L8.586 10 4.293 5.707a1 1 0 010-1.414z"
              clip-rule="evenodd" style="display: none"></path>
          </svg>
        </a>
        <a href="/"
          class="md:hidden text-lg font-semibold tracking-widest text-gray-900 uppercase rounded-sm focus:outline-none focus:shadow-outline"><img
            class="w-20 h-12 md:w-16 md:h-16 lg:h-20 lg:w-20" src="susu.png" alt="de-TravelCafe" /></a>
      </div>

      <nav :class="{'flex': open, 'hidden': !open}"
        class="flex-col flex-grow py-1 md:flex md:justify-center md:flex-row hidden">
        <a class="font-bold text-lg shadow inline flex flex-row items-center w-full px-2 py-2 mt-2 text-sm font-semibold text-left bg-lime-500 rounded-sm md:w-auto md:inline md:mt-0 md:ml-4 text-amber-900 hover:text-white focus:text-white focus:text-white focus:outline-none focus:shadow-outline"
          href="#about">About</a>

        <a class="font-bold text-lg shadow inline flex flex-row items-center w-full px-2 py-2 mt-2 text-sm font-semibold text-left bg-lime-500 rounded-sm md:w-auto md:inline md:mt-0 md:ml-4 text-amber-900 hover:text-white focus:text-white focus:text-white focus:outline-none focus:shadow-outline"
          href="#destinations">Destinations</a>
        <a class="font-bold text-lg shadow inline flex flex-row items-center w-full px-2 py-2 mt-2 text-sm font-semibold text-left bg-lime-500 rounded-sm md:w-auto md:inline md:mt-0 md:ml-4 text-amber-900 hover:text-white focus:text-white focus:text-white focus:outline-none focus:shadow-outline"
          href="#packages">Packages</a>

        <a class="font-bold text-lg shadow inline flex flex-row items-center w-full px-2 py-2 mt-2 text-sm font-semibold text-left bg-lime-500 rounded-sm md:w-auto md:inline md:mt-0 md:ml-4 text-amber-900 hover:text-white focus:text-white focus:text-white focus:outline-none focus:shadow-outline"
          href="#services">Services</a>

        <a class="font-bold text-lg shadow inline flex flex-row items-center w-full px-2 py-2 mt-2 text-sm font-semibold text-left bg-lime-500 rounded-sm md:w-auto md:inline md:mt-0 md:ml-4 text-amber-900 hover:text-white focus:text-white focus:text-white focus:outline-none focus:shadow-outline"
          href="#contact">Contact Us</a>
      </nav>
    </div>
  </div>

<!-- vido bg starts  -->

  <section class="mx-auto w-full showcase">
    <video src="deTravelcafe.mp4" muted="" loop="" autoplay="" class=""></video>
    <div class="logo">
      <img class="logoimg" src="susu.png" alt="de-TravelCafe" />
    </div>
  </section>

  <!-- video bg ends -->

  <div class="isolate bg-white">
    <div class="absolute inset-x-0 top-[-10rem] -z-10 transform-gpu overflow-hidden blur-3xl sm:top-[-20rem]">
      <svg
        class="relative left-[calc(50%-11rem)] -z-10 h-[21.1875rem] max-w-none -translate-x-1/2 rotate-[30deg] sm:left-[calc(50%-30rem)] sm:h-[42.375rem]"
        viewBox="0 0 1155 678" fill="none" xmlns="http://www.w3.org/2000/svg">
        <path fill="url(#45de2b6b-92d5-4d68-a6a0-9b9b2abad533)" fill-opacity=".3"
          d="M317.219 518.975L203.852 678 0 438.341l317.219 80.634 204.172-286.402c1.307 132.337 45.083 346.658 209.733 145.248C936.936 126.058 882.053-94.234 1031.02 41.331c119.18 108.451 130.68 295.337 121.53 375.223L855 299l21.173 362.054-558.954-142.079z" />
        <defs>
          <linearGradient id="45de2b6b-92d5-4d68-a6a0-9b9b2abad533" x1="1155.49" x2="-78.208" y1=".177" y2="474.645"
            gradientUnits="userSpaceOnUse">
            <stop stop-color="#9089FC"></stop>
            <stop offset="1" stop-color="#FF80B5"></stop>
          </linearGradient>
        </defs>
      </svg>
    </div>

    <main id="about">
      <div class="relative px-6 lg:px-8">
        <div class="mx-auto max-w-3xl pt-20 sm:pt-48">
          <div>
            <div>
              <h1 class="text-4xl font-bold tracking-tight sm:text-center sm:text-6xl">
                deTravelCafé
              </h1>
              <p class="mt-6 text-lg leading-8 text-gray-600 sm:text-center pt-10">
                Holiday... The word itself is rejuvenating!! Some days out of
                daily chores!!! Oh, who can resist the temptation. But.. Time
                is the constraint. Here, We deTravelCafé, offers a number of
                day tours to refill you with energy and thrill. We know each
                of you have different choices. That's why we prefer customized
                day tours. Hill stations, river cruising, beaches, jungle,
                monuments, forts, museums, malls, shopping streets...
                everything is there. Choice is yours. Our experts will design
                it for you. Come, try a getaway from the maddening routines...
                We are aware of your precious time. That's why we crafted
                bunch of day tours for you.
              </p>
            </div>
            <div
              class="absolute inset-x-0 top-[calc(100%-13rem)] -z-10 transform-gpu overflow-hidden blur-3xl sm:top-[calc(100%-30rem)]">
              <svg
                class="relative left-[calc(50%+3rem)] h-[21.1875rem] max-w-none -translate-x-1/2 sm:left-[calc(50%+36rem)] sm:h-[42.375rem]"
                viewBox="0 0 1155 678" fill="none" xmlns="http://www.w3.org/2000/svg">
                <path fill="url(#ecb5b0c9-546c-4772-8c71-4d3f06d544bc)" fill-opacity=".3"
                  d="M317.219 518.975L203.852 678 0 438.341l317.219 80.634 204.172-286.402c1.307 132.337 45.083 346.658 209.733 145.248C936.936 126.058 882.053-94.234 1031.02 41.331c119.18 108.451 130.68 295.337 121.53 375.223L855 299l21.173 362.054-558.954-142.079z" />
                <defs>
                  <linearGradient id="ecb5b0c9-546c-4772-8c71-4d3f06d544bc" x1="1155.49" x2="-78.208" y1=".177"
                    y2="474.645" gradientUnits="userSpaceOnUse">
                    <stop stop-color="#9089FC"></stop>
                    <stop offset="1" stop-color="#FF80B5"></stop>
                  </linearGradient>
                </defs>
              </svg>
            </div>
          </div>
        </div>
      </div>
    </main>
  </div>

  <!-- destinations start -->
  <section id="destinations" class="">
    <h1 class="text-4xl font-bold sm:text-center sm:text-6xl pt-20 sm:pt-48 px-6 lg:px-8">
      Destinations
    </h1>
    <div class="bg-white pt-10">
      <div class="mx-auto max-w-7xl px-6 lg:px-8">
        <div class="sm:text-center">
          <p class="mt-2 text-3xl font-bold tracking-tight text-gray-900 sm:text-4xl">
            Kerala
          </p>
          <p class="mx-auto mt-6 max-w-2xl text-lg leading-8 text-gray-600">
            A land mystical to its nature, a deep sense of contentment speakers
            further taking us to deeper depths of inner peace!
          </p>
          <p class="mx-auto mt-6 max-w-2xl text-lg leading-8 text-gray-600">
            God's own country kept a lot of surprises in her chest. Each
            district beckons you with its genuinity and variety.
          </p>
          <p class="mx-auto mt-6 max-w-2xl text-lg leading-8 text-gray-600">
            Temples, beaches, streets, museums, palaces, remains of royal
            decades.
          </p>
          <p class="mx-auto mt-6 max-w-2xl text-lg leading-8 text-gray-600">
            Trivandrum, Kollam trails, Cochin trips-Anglo Indian settlements,
            fishermen villages, synagogue, backwaters, city tours, shopping,
            Waterfalls (Athirappilli and Vazhachal), Pathanamthitta (Gavi and
            the like)
          </p>
          <p class="mx-auto mt-6 max-w-2xl text-lg leading-8 text-gray-600">
            Kumarakom, Munnar, Thekkadi trips
          </p>
          <p class="mx-auto mt-6 max-w-2xl text-lg leading-8 text-gray-600">
            Trissur: Famous temples, Peechi...
          </p>

        </div>
        <div class="sm:text-center">
          <p class="mt-4 text-3xl font-bold tracking-tight text-gray-900 sm:text-4xl">
            Karnataka
          </p>
          <p class="mx-auto mt-6 max-w-2xl text-lg leading-8 text-gray-600">
            Vibrant worlds seamlessly meld into one another, a blend of heart stopping beauties carrying a way the
            legacy of art and culture, Karnataka as a heritage.
          </p>

        </div>
        <div class="sm:text-center">
          <p class="mt-4 text-3xl font-bold tracking-tight text-gray-900 sm:text-4xl">
            Tamil Nadu
          </p>
          <p class="mx-auto mt-6 max-w-2xl text-lg leading-8 text-gray-600">
            Cultural and traditional divinity of flawless hill station and long sunny beaches? you choose!!!
            The land cherishes both. </p>

        </div>
      </div>
    </div>
  </section>
  <!-- desinations ends  -->



  <!-- packages starts -->

  <section id="packages">
    <h1 class="text-4xl font-bold tracking-tight sm:text-center sm:text-6xl pt-20 sm:pt-48 px-6 lg:px-8">
      Kerala Day Tour Packages
    </h1>
    <div class="bg-white pt-10">
      <div class="mx-auto max-w-7xl px-6 lg:px-8">
        <div class="sm:text-center">
          <p class="mx-auto mt-6 max-w-2xl text-lg leading-8 text-gray-600">
            Listen to the symphony of nature, God's own country.
            Our schedule ensures that our guests fully enjoys their experience of their visit and we believe each
            journey should have memorable moments to be cherished.
          </p>

          <div class="bg-lime-100 py-6 flex flex-col justify-center sm:py-12 mb-10">
            <p class="mt-2 text-3xl font-bold tracking-tight text-gray-900 sm:text-4xl">
              Colonial Cochin
            </p>
            <p class="mx-auto mt-6 max-w-2xl text-lg leading-8 text-gray-600">
              Cochin, more popular as the "Queen of the Arabian Sea", a cluster of islands on the vast expanses of the
              Vembanad Lake. The package comprises of a complete sightseeing of Fort Kochi and Mattancheri. The trip
              starts into the pitches of Cochin at 9:30 am within any convenient location in the city as preferred.
              Covering all the major attraction of city like Bolgatty Palace, Dutch Palace, Jews street, Jewish
              Synagogue
              etc.

              By evening 5:30 pm the excitements are regarded to end, we are upon to drop you back safely at 7:00 pm.
            </p>
            <div class="relative py-3 sm:max-w-xl sm:mx-auto">
              <div
                class="relative px-4 py-10 bg-white shadow-lg sm:rounded-3xl sm:p-20 bg-clip-padding bg-opacity-70 border border-gray-200">
                <div class="max-w-md mx-auto">
                  <div>
                  </div>
                  <div class="divide-y divide-gray-200">
                    <div class="py-8 text-base leading-6 space-y-4 text-gray-700 sm:text-lg sm:leading-7">
                      <ul class="list-disc space-y-2">
                        <li class="flex items-start">
                          <span class="h-6 flex items-center sm:h-7">
                            <svg class="flex-shrink-0 h-5 w-5 text-cyan-500" viewBox="0 0 20 20" fill="currentColor">
                              <path fill-rule="evenodd"
                                d="M10 18a8 8 0 100-16 8 8 0 000 16zm3.707-9.293a1 1 0 00-1.414-1.414L9 10.586 7.707 9.293a1 1 0 00-1.414 1.414l2 2a1 1 0 001.414 0l4-4z"
                                clip-rule="evenodd"></path>
                            </svg>
                          </span>
                          <p class="ml-2">
                            Morning 09:00 am Arrival
                          </p>
                        </li>
                        <li class="flex items-start">
                          <span class="h-6 flex items-center sm:h-7">
                            <svg class="flex-shrink-0 h-5 w-5 text-cyan-500" viewBox="0 0 20 20" fill="currentColor">
                              <path fill-rule="evenodd"
                                d="M10 18a8 8 0 100-16 8 8 0 000 16zm3.707-9.293a1 1 0 00-1.414-1.414L9 10.586 7.707 9.293a1 1 0 00-1.414 1.414l2 2a1 1 0 001.414 0l4-4z"
                                clip-rule="evenodd"></path>
                            </svg>
                          </span>
                          <p class="ml-2">
                            Accompanied by our cab driver
                          </p>
                        </li>
                        <li class="flex items-start">
                          <span class="h-6 flex items-center sm:h-7">
                            <svg class="flex-shrink-0 h-5 w-5 text-cyan-500" viewBox="0 0 20 20" fill="currentColor">
                              <path fill-rule="evenodd"
                                d="M10 18a8 8 0 100-16 8 8 0 000 16zm3.707-9.293a1 1 0 00-1.414-1.414L9 10.586 7.707 9.293a1 1 0 00-1.414 1.414l2 2a1 1 0 001.414 0l4-4z"
                                clip-rule="evenodd"></path>
                            </svg>
                          </span>
                          <p class="ml-2">3hrs at Fort Kochi</p>
                        </li>
                      </ul>
                      <li class="flex items-start">
                        <span class="h-6 flex items-center sm:h-7">
                          <svg class="flex-shrink-0 h-5 w-5 text-cyan-500" viewBox="0 0 20 20" fill="currentColor">
                            <path fill-rule="evenodd"
                              d="M10 18a8 8 0 100-16 8 8 0 000 16zm3.707-9.293a1 1 0 00-1.414-1.414L9 10.586 7.707 9.293a1 1 0 00-1.414 1.414l2 2a1 1 0 001.414 0l4-4z"
                              clip-rule="evenodd"></path>
                          </svg>
                        </span>
                        <p class="ml-2">2hrs at Mattancheri</p>
                      </li>

                      <li class="flex items-start">
                        <span class="h-6 flex items-center sm:h-7">
                          <svg class="flex-shrink-0 h-5 w-5 text-cyan-500" viewBox="0 0 20 20" fill="currentColor">
                            <path fill-rule="evenodd"
                              d="M10 18a8 8 0 100-16 8 8 0 000 16zm3.707-9.293a1 1 0 00-1.414-1.414L9 10.586 7.707 9.293a1 1 0 00-1.414 1.414l2 2a1 1 0 001.414 0l4-4z"
                              clip-rule="evenodd"></path>
                          </svg>
                        </span>
                        <p class="ml-2">Departure at 07:00 pm</p>
                      </li>

                      <li class="flex items-start">
                        <span class="h-6 flex items-center sm:h-7">
                          <svg class="flex-shrink-0 h-5 w-5 text-cyan-500" viewBox="0 0 20 20" fill="currentColor">
                            <path fill-rule="evenodd"
                              d="M10 18a8 8 0 100-16 8 8 0 000 16zm3.707-9.293a1 1 0 00-1.414-1.414L9 10.586 7.707 9.293a1 1 0 00-1.414 1.414l2 2a1 1 0 001.414 0l4-4z"
                              clip-rule="evenodd"></path>
                          </svg>
                        </span>
                        <p class="ml-2">Breakfast and Lunch</p>
                      </li>

                    </div>
                    <p></p>
                  </div>
                </div>
              </div>
            </div>
          </div>

          <div class="bg-yellow-100 py-6 flex flex-col justify-center sm:py-12 mb-10">
            <p class="mt-2 text-3xl font-bold tracking-tight text-gray-900 sm:text-4xl">
              Floating Allepey
            </p>
            <p class="mx-auto mt-6 max-w-2xl text-lg leading-8 text-gray-600">
              Explore the scenic backwaters of kuttanad with a cruise ride in houseboat. Wake up to the delightful sight
              of ducks swimming past your rooms and explore the rustic life that drifts by.

              The trip starts by a pickup time of 09:45 am from Cochin into teh extents of Alleppey, from where you will
              board your Houseboats for a cruise ride. The cruise will return by 5pm in the evening and we are off to
              drop you back safely at Cochin around 08:00 pm
            </p>
            <div class="relative py-3 sm:max-w-xl sm:mx-auto">
              <div
                class="relative px-4 py-10 bg-white shadow-lg sm:rounded-3xl sm:p-20 bg-clip-padding bg-opacity-60 border border-gray-200">
                <div class="max-w-md mx-auto">
                  <div>
                  </div>
                  <div class="divide-y divide-gray-200">
                    <div class="py-8 text-base leading-6 space-y-4 text-gray-700 sm:text-lg sm:leading-7">
                      <ul class="list-disc space-y-2">
                        <li class="flex items-start">
                          <span class="h-6 flex items-center sm:h-7">
                            <svg class="flex-shrink-0 h-5 w-5 text-cyan-500" viewBox="0 0 20 20" fill="currentColor">
                              <path fill-rule="evenodd"
                                d="M10 18a8 8 0 100-16 8 8 0 000 16zm3.707-9.293a1 1 0 00-1.414-1.414L9 10.586 7.707 9.293a1 1 0 00-1.414 1.414l2 2a1 1 0 001.414 0l4-4z"
                                clip-rule="evenodd"></path>
                            </svg>
                          </span>
                          <p class="ml-2">
                            Breakfast and Lunch
                          </p>
                        </li>
                        <li class="flex items-start">
                          <span class="h-6 flex items-center sm:h-7">
                            <svg class="flex-shrink-0 h-5 w-5 text-cyan-500" viewBox="0 0 20 20" fill="currentColor">
                              <path fill-rule="evenodd"
                                d="M10 18a8 8 0 100-16 8 8 0 000 16zm3.707-9.293a1 1 0 00-1.414-1.414L9 10.586 7.707 9.293a1 1 0 00-1.414 1.414l2 2a1 1 0 001.414 0l4-4z"
                                clip-rule="evenodd"></path>
                            </svg>
                          </span>
                          <p class="ml-2">
                            Departure from Cochin at 9:45am
                          </p>
                        </li>
                        <li class="flex items-start">
                          <span class="h-6 flex items-center sm:h-7">
                            <svg class="flex-shrink-0 h-5 w-5 text-cyan-500" viewBox="0 0 20 20" fill="currentColor">
                              <path fill-rule="evenodd"
                                d="M10 18a8 8 0 100-16 8 8 0 000 16zm3.707-9.293a1 1 0 00-1.414-1.414L9 10.586 7.707 9.293a1 1 0 00-1.414 1.414l2 2a1 1 0 001.414 0l4-4z"
                                clip-rule="evenodd"></path>
                            </svg>
                          </span>
                          <p class="ml-2">Alleppey Cruise starts at 12 Noon</p>
                        </li>
                      </ul>
                      <li class="flex items-start">
                        <span class="h-6 flex items-center sm:h-7">
                          <svg class="flex-shrink-0 h-5 w-5 text-cyan-500" viewBox="0 0 20 20" fill="currentColor">
                            <path fill-rule="evenodd"
                              d="M10 18a8 8 0 100-16 8 8 0 000 16zm3.707-9.293a1 1 0 00-1.414-1.414L9 10.586 7.707 9.293a1 1 0 00-1.414 1.414l2 2a1 1 0 001.414 0l4-4z"
                              clip-rule="evenodd"></path>
                          </svg>
                        </span>
                        <p class="ml-2">Arrival back at Cochin at 08:00 pm</p>
                      </li>

                    </div>
                    <p></p>
                  </div>
                </div>
              </div>
            </div>
          </div>

          <div class="bg-rose-200 py-6 flex flex-col justify-center sm:py-12 mb-10">
            <p class="mt-2 text-3xl font-bold tracking-tight text-gray-900 sm:text-4xl">
              Boundless Munnar
            </p>
            <p class="mx-auto mt-6 max-w-2xl text-lg leading-8 text-gray-600">
              The capital city of Kerala, residing on the coasts of Arabian sea would b a tremendous experience to
              witness, a land famous for it's cultural and religious backgrounds welcomes.

              The package comprises of a complete sightseeing of lighthouse beach Kovalam, sri Padmanabhaswamy temple,
              Napier Museum with a morning pick up time of 09:30am and a drop at 05:30 pm.


            </p>
            <div class="relative py-3 sm:max-w-xl sm:mx-auto">
              <div
                class="relative px-4 py-10 bg-white shadow-lg sm:rounded-3xl sm:p-20 bg-clip-padding bg-opacity-60 border border-gray-200">
                <div class="max-w-md mx-auto">
                  <div>
                  </div>
                  <div class="divide-y divide-gray-200">
                    <div class="py-8 text-base leading-6 space-y-4 text-gray-700 sm:text-lg sm:leading-7">
                      <ul class="list-disc space-y-2">
                        <li class="flex items-start">
                          <span class="h-6 flex items-center sm:h-7">
                            <svg class="flex-shrink-0 h-5 w-5 text-cyan-500" viewBox="0 0 20 20" fill="currentColor">
                              <path fill-rule="evenodd"
                                d="M10 18a8 8 0 100-16 8 8 0 000 16zm3.707-9.293a1 1 0 00-1.414-1.414L9 10.586 7.707 9.293a1 1 0 00-1.414 1.414l2 2a1 1 0 001.414 0l4-4z"
                                clip-rule="evenodd"></path>
                            </svg>
                          </span>
                          <p class="ml-2">
                            Pickup at morning 09:30 am, departure for sightseeing
                          </p>
                        </li>
                        <li class="flex items-start">
                          <span class="h-6 flex items-center sm:h-7">
                            <svg class="flex-shrink-0 h-5 w-5 text-cyan-500" viewBox="0 0 20 20" fill="currentColor">
                              <path fill-rule="evenodd"
                                d="M10 18a8 8 0 100-16 8 8 0 000 16zm3.707-9.293a1 1 0 00-1.414-1.414L9 10.586 7.707 9.293a1 1 0 00-1.414 1.414l2 2a1 1 0 001.414 0l4-4z"
                                clip-rule="evenodd"></path>
                            </svg>
                          </span>
                          <p class="ml-2">
                            Accompanied by our cab driver </p>
                        </li>
                        <li class="flex items-start">
                          <span class="h-6 flex items-center sm:h-7">
                            <svg class="flex-shrink-0 h-5 w-5 text-cyan-500" viewBox="0 0 20 20" fill="currentColor">
                              <path fill-rule="evenodd"
                                d="M10 18a8 8 0 100-16 8 8 0 000 16zm3.707-9.293a1 1 0 00-1.414-1.414L9 10.586 7.707 9.293a1 1 0 00-1.414 1.414l2 2a1 1 0 001.414 0l4-4z"
                                clip-rule="evenodd"></path>
                            </svg>
                          </span>
                          <p class="ml-2">Arrval back at ciy by 05:30 pm
                          </p>
                        </li>
                      </ul>
                      <li class="flex items-start">
                        <span class="h-6 flex items-center sm:h-7">
                          <svg class="flex-shrink-0 h-5 w-5 text-cyan-500" viewBox="0 0 20 20" fill="currentColor">
                            <path fill-rule="evenodd"
                              d="M10 18a8 8 0 100-16 8 8 0 000 16zm3.707-9.293a1 1 0 00-1.414-1.414L9 10.586 7.707 9.293a1 1 0 00-1.414 1.414l2 2a1 1 0 001.414 0l4-4z"
                              clip-rule="evenodd"></path>
                          </svg>
                        </span>
                        <p class="ml-2">Breakfast and lunch
                        </p>
                      </li>

                    </div>
                    <p></p>
                  </div>
                </div>
              </div>
            </div>
          </div>

          <div class="bg-blue-100 py-6 flex flex-col justify-center sm:py-12 mb-10">
            <p class="mt-2 text-3xl font-bold tracking-tight text-gray-900 sm:text-4xl">
              Enshrined Trivandrum
            </p>
            <p class="mx-auto mt-6 max-w-2xl text-lg leading-8 text-gray-600">
              Munnar, distinctively known as "Three rivers" is a fabulous blend of nature and we pioneer those beauties
              with you.

              The trip starts into the extents of Munnar from Cochin at 05:30am, and covering all those splendid
              attractions like Anamudi peak, tea plantation in Munnar, Pothenmedu, Mattupetty Dam, Devikulam etc. By
              evening 06:30PM the excitements are off to the end and we are upon to drop you back at Cochin at 09:30pm.


            </p>
            <div class="relative py-3 sm:max-w-xl sm:mx-auto">
              <div
                class="relative px-4 py-10 bg-white shadow-lg sm:rounded-3xl sm:p-20 bg-clip-padding bg-opacity-60 border border-gray-200">
                <div class="max-w-md mx-auto">
                  <div>
                  </div>
                  <div class="divide-y divide-gray-200">
                    <div class="py-8 text-base leading-6 space-y-4 text-gray-700 sm:text-lg sm:leading-7">
                      <ul class="list-disc space-y-2">
                        <li class="flex items-start">
                          <span class="h-6 flex items-center sm:h-7">
                            <svg class="flex-shrink-0 h-5 w-5 text-cyan-500" viewBox="0 0 20 20" fill="currentColor">
                              <path fill-rule="evenodd"
                                d="M10 18a8 8 0 100-16 8 8 0 000 16zm3.707-9.293a1 1 0 00-1.414-1.414L9 10.586 7.707 9.293a1 1 0 00-1.414 1.414l2 2a1 1 0 001.414 0l4-4z"
                                clip-rule="evenodd"></path>
                            </svg>
                          </span>
                          <p class="ml-2">
                            Departure to Munnar from Cochin at 05:30 am
                          </p>
                        </li>
                        <li class="flex items-start">
                          <span class="h-6 flex items-center sm:h-7">
                            <svg class="flex-shrink-0 h-5 w-5 text-cyan-500" viewBox="0 0 20 20" fill="currentColor">
                              <path fill-rule="evenodd"
                                d="M10 18a8 8 0 100-16 8 8 0 000 16zm3.707-9.293a1 1 0 00-1.414-1.414L9 10.586 7.707 9.293a1 1 0 00-1.414 1.414l2 2a1 1 0 001.414 0l4-4z"
                                clip-rule="evenodd"></path>
                            </svg>
                          </span>
                          <p class="ml-2">
                            Accompanied by our cab driver </p>
                        </li>
                        <li class="flex items-start">
                          <span class="h-6 flex items-center sm:h-7">
                            <svg class="flex-shrink-0 h-5 w-5 text-cyan-500" viewBox="0 0 20 20" fill="currentColor">
                              <path fill-rule="evenodd"
                                d="M10 18a8 8 0 100-16 8 8 0 000 16zm3.707-9.293a1 1 0 00-1.414-1.414L9 10.586 7.707 9.293a1 1 0 00-1.414 1.414l2 2a1 1 0 001.414 0l4-4z"
                                clip-rule="evenodd"></path>
                            </svg>
                          </span>
                          <p class="ml-2">Breakfast and Lunch
                          </p>
                        </li>
                      </ul>
                      <li class="flex items-start">
                        <span class="h-6 flex items-center sm:h-7">
                          <svg class="flex-shrink-0 h-5 w-5 text-cyan-500" viewBox="0 0 20 20" fill="currentColor">
                            <path fill-rule="evenodd"
                              d="M10 18a8 8 0 100-16 8 8 0 000 16zm3.707-9.293a1 1 0 00-1.414-1.414L9 10.586 7.707 9.293a1 1 0 00-1.414 1.414l2 2a1 1 0 001.414 0l4-4z"
                              clip-rule="evenodd"></path>
                          </svg>
                        </span>
                        <p class="ml-2">Arrival at cochin at 09:30 pm</p>
                      </li>

                    </div>
                    <p></p>
                  </div>
                </div>
              </div>
            </div>
          </div>


        </div>
      </div>
    </div>
    </div>
    </div>
    </div>
    </div>

  </section>

  <!-- packages ends -->

  <!-- our services starts -->

  <section id="services" class="">
    <h1 class="text-4xl font-bold sm:text-center sm:text-6xl pt-20 sm:pt-48 px-6 lg:px-8">
      Services
    </h1>
    <div class="bg-white pt-10">
      <div class="mx-auto max-w-7xl px-6 lg:px-8">
        <div class="sm:text-center">
          <p class="mx-auto mt-6 max-w-2xl text-lg leading-8 text-gray-600">
            We exhibit a versatile way of coping up according to your wishes, satisfying and we rejoice your smile as
            the greatest reward. Packages and services
          </p>
          <div class="container mx-auto w-full">
            <div class="w-full flex flex-wrap content-center justify-around mx-auto px-2 py-12 md:px-6">

              <div class="flex flex-wrap sm:-m-4 -mx-4 -mb-10 -mt-4">
                <div class="p-4 mb-6 flex flex-col justify-center items-center max-w-sm mx-auto">
                  <div class="h-56 w-80 rounded-lg shadow-md bg-cover bg-center"
                    style="background-image: url(https://images.pexels.com/photos/962464/pexels-photo-962464.jpeg?auto=compress&cs=tinysrgb&w=1600)">
                  </div>
                  <div
                    class=" w-70 -mt-10 shadow-lg rounded-lg overflow-hidden p-5 bg-purple-50 hover:bg-purple-500 hover:text-white">
                    <div class="header-content inline-flex">
                      <div class="category-badge flex-1  h-4 w-4 m rounded-full m-1 bg-purple-100">
                        <div class="h-2 w-2 rounded-full m-1 bg-purple-500 "></div>
                      </div>
                      <div class="category-title font-medium"> Houseboat Cruise </div>
                    </div>
                  </div>
                </div>

                <div class="p-4 mb-6 flex flex-col justify-center items-center max-w-sm mx-auto">
                  <div class="h-56 w-80 rounded-lg shadow-md bg-cover bg-center"
                    style="background-image: url(https://images.pexels.com/photos/248547/pexels-photo-248547.jpeg?auto=compress&cs=tinysrgb&w=1600)">
                  </div>
                  <div
                    class=" w-70 -mt-10 shadow-lg rounded-lg overflow-hidden p-5 bg-pink-50 hover:bg-pink-500 hover:text-white">

                    <div class="header-content inline-flex ">
                      <div class="category-badge flex-1  h-4 w-4 m rounded-full m-1 bg-pink-100">
                        <div class="h-2 w-2 rounded-full m-1 bg-pink-500 "></div>
                      </div>
                      <div class="category-title font-medium"> Weekend & Adventure Tour packages</div>
                    </div>
                  </div>
                </div>

                <div class="p-4 mb-6 flex flex-col justify-center items-center max-w-sm mx-auto">
                  <div class="h-56 w-80 rounded-lg shadow-md bg-cover bg-center"
                    style="background-image: url(https://images.pexels.com/photos/3769138/pexels-photo-3769138.jpeg?auto=compress&cs=tinysrgb&w=1600)">
                  </div>

                  <div
                    class=" w-70 -mt-10 shadow-lg rounded-lg overflow-hidden p-5 bg-green-50 hover:bg-green-500 hover:text-white">

                    <div class="header-content inline-flex ">
                      <div class="category-badge flex-1  h-4 w-4 m rounded-full m-1 bg-green-100">
                        <div class="h-2 w-2 rounded-full m-1 bg-green-500 "></div>
                      </div>
                      <div class="category-title font-medium"> Customised packages</div>
                    </div>
                  </div>
                </div>

                <div class="p-4 mb-6 flex flex-col justify-center items-center max-w-sm mx-auto">
                  <div class="h-56 w-80 rounded-lg shadow-md bg-cover bg-center"
                    style="background-image: url(https://images.pexels.com/photos/164634/pexels-photo-164634.jpeg?auto=compress&cs=tinysrgb&w=1600)">
                  </div>

                  <div
                    class=" w-70 -mt-10 shadow-lg rounded-lg overflow-hidden p-5 bg-green-50 hover:bg-green-500 hover:text-white">

                    <div class="header-content inline-flex ">
                      <div class="category-badge flex-1  h-4 w-4 m rounded-full m-1 bg-green-100">
                        <div class="h-2 w-2 rounded-full m-1 bg-green-500 "></div>
                      </div>
                      <div class="category-title font-medium"> Car rentals</div>
                    </div>
                  </div>
                </div>

                <div class="p-4 mb-6 flex flex-col justify-center items-center max-w-sm mx-auto">
                  <div class="h-56 w-80 rounded-lg shadow-md bg-cover bg-center"
                    style="background-image: url(https://images.pexels.com/photos/2272940/pexels-photo-2272940.jpeg?auto=compress&cs=tinysrgb&w=1600)">
                  </div>

                  <div
                    class=" w-70 -mt-10 shadow-lg rounded-lg overflow-hidden p-5 bg-green-50 hover:bg-green-500 hover:text-white">

                    <div class="header-content inline-flex ">
                      <div class="category-badge flex-1  h-4 w-4 m rounded-full m-1 bg-green-100">
                        <div class="h-2 w-2 rounded-full m-1 bg-green-500 "></div>
                      </div>
                      <div class="category-title font-medium"> Sightseeing</div>
                    </div>
                  </div>
                </div>

              </div>
            </div>
          </div>
  </section>


  <!-- our services ends  -->

  <!-- contact us starts  -->

  <section id="contact" class="mx-auto">

    <h1 class="mx-auto text-4xl font-bold sm:text-center sm:text-6xl pt-20 sm:pt-48 px-6 lg:px-8">
      Contact Us
    </h1>
    <div class="bg-white pt-10 mx-auto">
      <div class="mx-auto max-w-7xl px-6 lg:px-8">
        <div class="sm:text-center">
          <p class="mx-auto mt-6 max-w-2xl text-lg leading-8 text-gray-600">

          </p>
          <script
            src="https://maps.googleapis.com/maps/api/js?key=AIzaSyB_DrhP9RXcGv3xvjNzlqeEx8AgbC04JCA&amp;callback=initMap&amp;libraries=&amp;v=weekly"
            defer=""></script>

        </div>
      </div>
      <!-- <div id="map"></div> -->

  <script async src='https://d2mpatx37cqexb.cloudfront.net/delightchat-whatsapp-widget/embeds/embed.min.js'></script>
  <script>
    var wa_btnSetting = { "btnColor": "#16BE45", "ctaText": "WhatsApp Us", "cornerRadius": 40, "marginBottom": 20, "marginLeft": 20, "marginRight": 20, "btnPosition": "right", "whatsAppNumber": "919061140555", "welcomeMessage": "", "zIndex": 999999, "btnColorScheme": "light" };
    var wa_widgetSetting = { "title": "deTravelCafé", "subTitle": "Your Travel Partner", "headerBackgroundColor": "#43613d", "headerColorScheme": "light", "greetingText": "Hi there! \nHow can I help you?", "ctaText": "Start Chat", "btnColor": "#04d72e", "cornerRadius": 40, "welcomeMessage": "Hello", "btnColorScheme": "light", "brandImage": "https://detravelcafe.in/assets/images/site-logo.jpg", "darkHeaderColorScheme": { "title": "#333333", "subTitle": "#4F4F4F" } };
    window.onload = () => {
      _waEmbed(wa_btnSetting, wa_widgetSetting);
    };
  </script>

  </section>

  <!-- contact us ends  -->




  <!-- whatsapp ends  -->

  <div class="mapouter"><div class="gmap_canvas"><iframe class="gmap_iframe" width="100%" frameborder="0" scrolling="no" marginheight="0" marginwidth="0" src="https://maps.google.com/maps?width=600&amp;height=400&amp;hl=en&amp;q=Metro Station, VIII/1544, 3rd Floor, Royal Plaza Bridge Road, Near Aluva, Kochi, Kerala 683101&amp;t=&amp;z=16&amp;ie=UTF8&amp;iwloc=B&amp;output=embed"></iframe><a href="https://mcpedls.com/">minecraft download</a></div><style>.mapouter{position:relative;text-align:right;width:100%;height:400px;}.gmap_canvas {overflow:hidden;background:none!important;width:100%;height:400px;}.gmap_iframe {height:400px!important;}</style></div>


  <!-- footer starts -->
  <script src="https://cdn.tailwindcss.com"></script>
  <footer class="relative bg-lime-500 pt-8 pb-6 text-amber-900">
    <div class="container mx-auto px-4">
      <div class="flex flex-wrap text-left lg:text-left">
        <div class="w-full lg:w-6/12 px-4">
          <h4 class="text-3xl fonat-semibold text-blueGray-700">Let's keep in touch!</h4>
          <h5 class="text-lg mt-0 mb-2 text-blueGray-600">
            Find us on any of these platforms, we respond 1-2 business days.
          </h5>
          <div class="mt-6 lg:mb-0 mb-6">
            <!-- <button
                class="bg-white text-lightBlue-400 shadow-lg font-normal h-10 w-10 items-center justify-center align-center rounded-full outline-none focus:outline-none mr-2"
                type="button">
                <i class="fab fa-twitter"></i></button> -->
            <button
              class="bg-white text-lightBlue-600 shadow-lg font-normal h-10 w-10 items-center justify-center align-center rounded-full outline-none focus:outline-none mr-2"
              type="button">
              <i class="fab fa-facebook-square"></i></button>
            <!-- <button
                class="bg-white text-pink-400 shadow-lg font-normal h-10 w-10 items-center justify-center align-center rounded-full outline-none focus:outline-none mr-2"
                type="button">
                <i class="fab fa-dribbble"></i></button> -->
            <!-- <button
                class="bg-white text-blueGray-800 shadow-lg font-normal h-10 w-10 items-center justify-center align-center rounded-full outline-none focus:outline-none mr-2"
                type="button">
                <i class="fab fa-github"></i>
              </button> -->
          </div>
        </div>
        <div class="w-full lg:w-6/12 px-4">
          <div class="flex flex-wrap items-top mb-6">
            <div class="w-full lg:w-4/12 px-4 ml-auto">
              <span class="block uppercase text-blueGray-500 text-sm font-semibold mb-2">Useful Links</span>
              <ul class="list-unstyled">
                <li>
                  <a class="text-blueGray-600 hover:text-blueGray-800 font-semibold block pb-2 text-sm"
                    href="#about">About Us</a>
                </li>
                <li>
                  <!-- <a class="text-blueGray-600 hover:text-blueGray-800 font-semibold block pb-2 text-sm" href="https://blog.creative-tim.com?ref=njs-profile">Blog</a> -->
                </li>
                <li>
                  <a class="text-blueGray-600 hover:text-blueGray-800 font-semibold block pb-2 text-sm"
                    href="#destinations">Destinations</a>
                </li>
                <li>
                  <a class="text-blueGray-600 hover:text-blueGray-800 font-semibold block pb-2 text-sm"
                    href="#packages">Packages</a>
                </li>
                <li>
                  <a class="text-blueGray-600 hover:text-blueGray-800 font-semibold block pb-2 text-sm"
                    href="#services">Services</a>
                </li>
              </ul>
            </div>
            <div class="w-full lg:w-4/12 px-4">
              <span class="block uppercase text-blueGray-500 text-sm font-semibold mb-2">Other Resources</span>
              <ul class="list-unstyled">
                <li>
                  <a class="text-blueGray-600 hover:text-blueGray-800 font-semibold block pb-2 text-sm"
<<<<<<< HEAD
                    href="#">MIT
=======
                    href="https://webadder.com">MIT
>>>>>>> 726db082
                    License</a>
                </li>
                <li>
                  <a class="text-blueGray-600 hover:text-blueGray-800 font-semibold block pb-2 text-sm"
<<<<<<< HEAD
                    href="#">Terms &amp; Conditions</a>
                </li>
                <li>
                  <a class="text-blueGray-600 hover:text-blueGray-800 font-semibold block pb-2 text-sm"
                    href="#">Privacy Policy</a>
=======
                    href="/">Terms &amp; Conditions</a>
                </li>
                <li>
                  <a class="text-blueGray-600 hover:text-blueGray-800 font-semibold block pb-2 text-sm"
                    href="/">Privacy Policy</a>
>>>>>>> 726db082
                </li>
                <li>
                  <a class="text-blueGray-600 hover:text-blueGray-800 font-semibold block pb-2 text-sm"
                    href="#contact">Contact Us</a>
                </li>
              </ul>
            </div>
          </div>
        </div>
      </div>
      <hr class="my-6 border-amber-900">
      <div class="flex flex-wrap items-center md:justify-between justify-center">
        <div class="w-full md:w-4/12 px-4 mx-auto text-center">
          <div class="text-sm text-amber-900 font-semibold py-1">
            Copyright © <span id="">2017-
              <script>document.write(new Date().getFullYear())</script>
            </span><a href="deTravelcafe.com" class="text-blueGray-500 hover:text-gray-800" target="_blank">
              de-TravelCafé
          </div>
        </div>
      </div>
    </div>
  </footer>
  <!-- footer end -->
</body>

</html><|MERGE_RESOLUTION|>--- conflicted
+++ resolved
@@ -776,32 +776,20 @@
               <ul class="list-unstyled">
                 <li>
                   <a class="text-blueGray-600 hover:text-blueGray-800 font-semibold block pb-2 text-sm"
-<<<<<<< HEAD
-                    href="#">MIT
-=======
-                    href="https://webadder.com">MIT
->>>>>>> 726db082
+                    href="https://github.com/creativetimofficial/notus-js/blob/main/LICENSE.md?ref=njs-profile">MIT
                     License</a>
                 </li>
                 <li>
                   <a class="text-blueGray-600 hover:text-blueGray-800 font-semibold block pb-2 text-sm"
-<<<<<<< HEAD
-                    href="#">Terms &amp; Conditions</a>
+                    href="https://creative-tim.com/terms?ref=njs-profile">Terms &amp; Conditions</a>
                 </li>
                 <li>
                   <a class="text-blueGray-600 hover:text-blueGray-800 font-semibold block pb-2 text-sm"
-                    href="#">Privacy Policy</a>
-=======
-                    href="/">Terms &amp; Conditions</a>
+                    href="https://creative-tim.com/privacy?ref=njs-profile">Privacy Policy</a>
                 </li>
                 <li>
                   <a class="text-blueGray-600 hover:text-blueGray-800 font-semibold block pb-2 text-sm"
-                    href="/">Privacy Policy</a>
->>>>>>> 726db082
-                </li>
-                <li>
-                  <a class="text-blueGray-600 hover:text-blueGray-800 font-semibold block pb-2 text-sm"
-                    href="#contact">Contact Us</a>
+                    href="https://creative-tim.com/contact-us?ref=njs-profile">Contact Us</a>
                 </li>
               </ul>
             </div>
